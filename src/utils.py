import cv2
import math
import copy
import torch

import numpy as np
import torch.nn.functional as F


def get_intersection(points0, points1, f0, R_inv0, t0, f1, R_inv1, t1):
    """
    카메라의 점, 카메라 파라미터가 서로 다른 카메라에 있는 2개 점에 대해 주어졌을 때 교점을 구하는 함수
    Point of camera, function to find intersections when camera parameters are given for two points on different cameras

    Args:
        points0 (torch.Tensor): 2D points on camera 0
        points1 (torch.Tensor): 2D points on camera 1
        f0 (torch.Tensor): focal length of camera 0
        R_inv0 (torch.Tensor): inverse rotation matrix of camera 0
        t0 (torch.Tensor): translation vector of camera 0
        f1 (torch.Tensor): focal length of camera 1
        R_inv1 (torch.Tensor): inverse rotation matrix of camera 1
        t1 (torch.Tensor): translation vector of camera 1
        
    Returns:
        intersection (torch.Tensor): 3D points of intersection
        distance0 (torch.Tensor): distance from camera 0 to intersection
        distance1 (torch.Tensor): distance from camera 1 to intersection
        errors (torch.Tensor): error of intersection
    """
    vector0 = points0 / f0
    vector0 = torch.matmul(R_inv0, F.pad(vector0, [0, 1], value=1).unsqueeze(2)).squeeze(2)
    vector0 = vector0 / torch.sqrt(torch.sum(vector0 ** 2, dim=1, keepdim=True))
    vector1 = points1 / f1
    vector1 = torch.matmul(R_inv1, F.pad(vector1, [0, 1], value=1).unsqueeze(2)).squeeze(2)
    vector1 = vector1 / torch.sqrt(torch.sum(vector1 ** 2, dim=1, keepdim=True))
    v0dotv1 = torch.sum(vector0 * vector1, dim=1, keepdim=True)
    t0substractt1 = t0 - t1
    distance0 = (torch.sum(t0substractt1 * vector1, dim=1, keepdim=True) * v0dotv1 - \
                 torch.sum(t0substractt1 * vector0, dim=1, keepdim=True)) / (1 - v0dotv1 ** 2)
    distance1 = (torch.sum(t0substractt1 * vector1, dim=1, keepdim=True) - \
                 torch.sum(t0substractt1 * vector0, dim=1, keepdim=True) * v0dotv1) / (1 - v0dotv1 ** 2)
    intersection0 = t0 + distance0 * vector0
    intersection1 = t1 + distance1 * vector1
    intersection = (intersection0 * distance1 ** 2 + intersection1 * distance0 ** 2) / (distance0 ** 2 + distance1 ** 2)
    errors = torch.sum((intersection0-intersection1)**2)
    return intersection, distance0, distance1, errors

def get_calibrated_points(parameters, cam_shape, num_points=10, offset=10):
    """
    calibrate 된 카메라 화면에 등간격으로 점을 찍고, 이 점들을 평면도에 mapping한 결과를 띄우거나 저장하는 함수
    A function that displays or stores the results of dotting the calibrated camera screen at equal intervals and mapping these dots to the floor plan
    
    Args:
        parameters (torch.Tensor): parameters of camera
        cam_shape (tuple): shape of camera
        num_points (int): number of points to be calibrated
        offset (int): offset of points to be calibrated

    Returns:
        cam_point (torch.Tensor): calibrated points
        ground_point (torch.Tensor): mapped points
    """
    spacing_x = (cam_shape[1] - (2 * offset)) / (num_points - 1)
    spacing_y = (cam_shape[0] - (2 * offset)) / (num_points - 1)
    
    coords_x = spacing_x * torch.arange(num_points).unsqueeze(1).expand(num_points, num_points) + offset
    coords_y = spacing_y * torch.arange(num_points).unsqueeze(0).expand(num_points, num_points) + offset
    
    cam_point = torch.stack([coords_x, coords_y], dim=2).reshape(-1,2)
    normalized_cam_point = normalize_points_by_image(cam_point, cam_shape[1::-1])
    ground_point = cam_to_plane(normalized_cam_point, parameters)

    return cam_point, ground_point

def cam_to_plane(normalized_cam_point, parameters):
    """
    카메라의 점을 평면도에 mapping하는 함수
    A function that maps points on the camera to the floor plan

    Args:
        normalized_cam_point (torch.Tensor): normalized points on camera
        parameters (torch.Tensor): parameters of camera

    Returns:
        ground_point (torch.Tensor): mapped points
    """
    thetas, t, f, K = torch.split(parameters, [3, 3, 1, 1])
    R = thetas_to_R(thetas.unsqueeze(0), True).squeeze(0)
    # TODO: calls function to distort points but output variable name is confusing (should be 'distorted_cam_point'). Moreover should be undistorting points here not distorting them as the image points are already distorted
    undistorted_cam_point = distort_point(normalized_cam_point, K)
    vector0 = undistorted_cam_point / f
    vector0 = torch.matmul(torch.inverse(R).unsqueeze(0),
                           F.pad(vector0, [0, 1], value=1).unsqueeze(2)).squeeze(2)
    vector0 = vector0 / torch.sqrt(torch.sum(vector0 ** 2, dim=1, keepdim=True))
    ground_point = t[None] - (t[None, 2:] / vector0[:, 2:]) * vector0
    return ground_point[:,:2]


def get_normalized_points_dict(points_dict, n_cam, cam):
    """
    Normalize the points in the cam point dict. 
    After normalization 0 corresponds to the center of the image and
    1 is the maximum distance from the center of the image.

    Args:
        points_dict (dict dict{cam_idx (int): dict{point_idx (int): (x (int), y (int))}}): point data
        n_cam (int): number of cameras
        cam (dict dict{cam_idx (int): }): camera shape data in height, width, channel order

    Returns:
        normalized_saved (torch.Tensor): normalized saved points
    """
    normalized_saved = copy.deepcopy(points_dict)
    for camid in range(n_cam):
        points = []
        for pointid in normalized_saved[camid].keys():
            points.append(torch.tensor(normalized_saved[camid][pointid], dtype=torch.float32))
        points = torch.stack(points, dim=0)
        normalized_points = normalize_points_by_image(points, cam[camid][1::-1])
        index = 0
        for pointid in normalized_saved[camid].keys():
            normalized_saved[camid][pointid] = normalized_points[index]
            index += 1
    return normalized_saved

def normalize_points_by_image(points, cam_shape_xy):
    """
    Normalizes points with respect to the center of the camera

    Args:
        points (np.array): points on camera
        cam_shape_xy (tuple): shape of camera

    Returns:
        normalized_points (np.array): normalized points
    """
    image_center = torch.tensor(cam_shape_xy, dtype=torch.float32) / 2
    image_norm_length = torch.sqrt(torch.mean(image_center ** 2))
    normalized_points = (points - image_center[None]) / image_norm_length
    return normalized_points

def optimize_parameters(parameters, loss_function, num_iter):
    """
    뉴턴법으로 local_minima 찾는 함수. 이 함수가 시간이 가장 오래 걸림
    Function to find local_minima by Newton method. This function takes the longest time

    Args:
        parameters (torch.Tensor): parameters of camera
        loss_function (function): loss function
        num_iter (int): number of iterations

    Returns:
        best_parameters (torch.Tensor): optimized parameters
        best_loss (float): optimized loss
    """
    best_loss = loss_function(parameters)
    best_parameters = parameters
    prev_best_loss = 1e21
    loss = 1e21
    i = 0
    while prev_best_loss != best_loss and i!=num_iter:
        prev_best_loss = best_loss
        rp = loss_function(parameters)
        # if i == 0:
            # print(rp.item())
        rp.backward()
        parameters_grad = parameters.grad
        H = torch.autograd.functional.hessian(loss_function, parameters, vectorize=True)
        mu = 10 ** (-6)
        while mu <= 10 ** 3:
            try:
                Hinv = torch.inverse(H + mu * torch.diag_embed(torch.diagonal(H)))
            except:
                mu *= 10
                continue
            parametersstar = parameters - torch.matmul(Hinv, parameters_grad.unsqueeze(1)).squeeze(1)
            try:
                loss = loss_function(parametersstar)
            except:
                mu *= 10
                continue
            if best_loss > loss:
                best_mu = mu
                best_parameters = parametersstar
                best_loss = loss
                break
            mu *= 10
        parameters = best_parameters.clone().detach().requires_grad_(True)
        # print(i, best_loss.item(), best_mu)
        i += 1
    return best_parameters.detach(), best_loss

<<<<<<< HEAD
def distort_point(point, distortion_parameters):
    """
    렌즈왜곡 펴는 함수
    Function to distort the lens

    Args:
        point (torch.Tensor): point on camera
        distortion_parameters (torch.Tensor): distortion parameters

    Returns:
        point (torch.Tensor): distorted point
    """
    x = point[:,0:1]
    y = point[:,1:2]
=======
def to_homogeneous(points):
    """
    Reference:
    https://github.com/magicleap/SuperGluePretrainedNetwork/blob/ddcf11f42e7e0732a0c4607648f9448ea8d73590/models/utils.py#L351
    """
    return np.concatenate([points, np.ones_like(points[:, :1])], axis=-1)

def distort_point(points, k0, k1=0):
    """
    Function to distort a point
    References:
    https://docs.nvidia.com/vpi/algo_ldc.html
    https://stackoverflow.com/questions/60609607/how-to-create-this-barrel-radial-distortion-with-python-opencv
    """

    x = points[:,0:1]
    y = points[:,1:2]
>>>>>>> 4a9e1cd9
    r_square = x**2 + y**2
    m_r = 1 + k0 * r_square + k1 * r_square ** 2 # radial distortion model
    distorted_points = points * m_r
    return distorted_points

def R_to_thetas(R, change_system):
    """
    Function to convert rotation matrix to rotation angle

    Args:
        R (torch.Tensor): rotation matrix
        change_system (bool): change system or not

    Returns:
        thetas (torch.Tensor): rotation angle
    """
    if change_system:
        R = R * torch.tensor([1, 1, -1], dtype=torch.float32).unsqueeze(0)
    thetax = torch.atan2(R[2,1],R[2,2])
    thetay = torch.atan2(-R[2, 0], torch.sqrt(R[2, 1]**2+R[2, 2]**2))
    thetaz = torch.atan2(R[1, 0], R[0, 0])
    thetas = torch.stack([thetax,thetay,thetaz],dim=0)
    return thetas

def thetas_to_R(thetas, change_system):
    """
    Function to convert rotation angle to rotation matrix

    Args:
        thetas (torch.Tensor): rotation angle
        change_system (bool): change system or not

    Returns:
        R (torch.Tensor): rotation matrix
    """
    zero = torch.zeros(thetas.shape[0],dtype=torch.float32,device=thetas.device)
    thetas_x, thetas_y, thetas_z = thetas[:,0], thetas[:,1], thetas[:,2]
    Rx = torch.stack([torch.stack([zero + 1, zero, zero], dim=1),
                      torch.stack([zero, torch.cos(thetas_x), -torch.sin(thetas_x)], dim=1),
                      torch.stack([zero, torch.sin(thetas_x), torch.cos(thetas_x)], dim=1)], dim=1)
    Ry = torch.stack([torch.stack([torch.cos(thetas_y),zero,torch.sin(thetas_y)], dim=1),
                      torch.stack([zero,zero+1,zero], dim=1),
                      torch.stack([-torch.sin(thetas_y),zero,torch.cos(thetas_y)], dim=1)], dim=1)
    Rz = torch.stack([torch.stack([torch.cos(thetas_z),-torch.sin(thetas_z),zero], dim=1),
                      torch.stack([torch.sin(thetas_z),torch.cos(thetas_z),zero], dim=1),
                      torch.stack([zero,zero,zero+1], dim=1)], dim=1)
    R = torch.matmul(Rz,torch.matmul(Ry,Rx))
    if change_system:
        R = R * torch.tensor([1, 1, -1], dtype=torch.float32,device=thetas.device).unsqueeze(0).unsqueeze(0)
    return R

def eulerAnglesToRotationMatrix(theta):
    """
    Function to convert rotation angle to rotation matrix
    
    Args:
        theta (numpy.array): rotation angles
    
    Ref: https://learnopencv.com/rotation-matrix-to-euler-angles/
    """
    R_x = np.array([[1,         0,                  0                   ],
                    [0,         math.cos(theta[0]), -math.sin(theta[0]) ],
                    [0,         math.sin(theta[0]), math.cos(theta[0])  ]
                    ])
    R_y = np.array([[math.cos(theta[1]),    0,      math.sin(theta[1])  ],
                    [0,                     1,      0                   ],
                    [-math.sin(theta[1]),   0,      math.cos(theta[1])  ]
                    ])
    R_z = np.array([[math.cos(theta[2]),    -math.sin(theta[2]),    0],
                    [math.sin(theta[2]),    math.cos(theta[2]),     0],
                    [0,                     0,                      1]
                    ])
    R = np.dot(R_z, np.dot(R_y, R_x)) 
    return R

def isRotationMatrix(R):
    """
    Checks if a matrix is a valid rotation matrix.

    Args:
        R (numpy.array): rotation matrix
    """
    Rt = np.transpose(R)
    shouldBeIdentity = np.dot(Rt, R)
    I = np.identity(3, dtype=R.dtype)
    n = np.linalg.norm(I - shouldBeIdentity)
    return n < 1e-6

def rotationMatrixToEulerAngles(R):
    """
    # Calculates rotation matrix to euler angles
    # The result is the same as MATLAB except the order
    # of the euler angles ( x and z are swapped ).
    

    """
    assert(isRotationMatrix(R))
 
    sy = math.sqrt(R[0,0] * R[0,0] +  R[1,0] * R[1,0])
 
    singular = sy < 1e-6
 
    if  not singular :
        x = math.atan2(R[2,1] , R[2,2])
        y = math.atan2(-R[2,0], sy)
        z = math.atan2(R[1,0], R[0,0])
    else :
        x = math.atan2(-R[1,2], R[1,1])
        y = math.atan2(-R[2,0], sy)
        z = 0
 
    return np.array([x, y, z])

def homography_equation(points0, points1):
    """
    Homography equation

    Args:
        points0 (torch.Tensor): points on camera 0
        points1 (torch.Tensor): points on camera 1

    Returns:
        homography_equation_matrix (torch.Tensor): A matrix
    """
    x = points0[:, :1]
    y = points0[:, 1:]
    x, y, z = x / torch.sqrt(x ** 2 + y ** 2 + 1), y / torch.sqrt(x ** 2 + y ** 2 + 1), 1 / torch.sqrt(
        x ** 2 + y ** 2 + 1)
    x_prime = points1[:, :1]
    y_prime = points1[:, 1:]
    x_prime, y_prime, z_prime = x_prime / torch.sqrt(x_prime ** 2 + y_prime ** 2 + 1), \
                                y_prime / torch.sqrt(x_prime ** 2 + y_prime ** 2 + 1), \
                                1 / torch.sqrt(x_prime ** 2 + y_prime ** 2 + 1)
    homography_equation_matrix0 = torch.cat(
        [-x * z_prime, -y * z_prime, -z * z_prime, x * y_prime, y * y_prime, z * y_prime], dim=1)
    homography_equation_matrix0 = F.pad(homography_equation_matrix0, [3, 0])
    homography_equation_matrix1 = torch.cat(
        [-x * x_prime, -y * x_prime, -z * x_prime, x * z_prime, y * z_prime, z * z_prime], dim=1)
    homography_equation_matrix1 = F.pad(homography_equation_matrix1, [3, 0])
    homography_equation_matrix1 = torch.roll(homography_equation_matrix1, 3, dims=1)
    homography_equation_matrix = torch.cat([homography_equation_matrix0, homography_equation_matrix1], dim=0)
    if homography_equation_matrix.shape[0] == 8:
        homography_equation_matrix = F.pad(homography_equation_matrix, [0, 0, 0, 1])
    return homography_equation_matrix

def fundamental_equation(points0, points1):
    """
    Fundamental equation

    Args:
        points0 (torch.Tensor): points on camera 0
        points1 (torch.Tensor): points on camera 1

    Returns:
        eight_point_matrix (torch.Tensor): A matrix
    """
    x = points0[:, :1]
    y = points0[:, 1:]
    x,y,z = x/torch.sqrt(x**2+y**2+1),y / torch.sqrt(x ** 2 + y ** 2 + 1),1 / torch.sqrt(x ** 2 + y ** 2 + 1)
    x_prime = points1[:, :1]
    y_prime = points1[:, 1:]
    x_prime,y_prime,z_prime = x_prime/torch.sqrt(x_prime**2+y_prime**2+1),\
        y_prime / torch.sqrt(x_prime ** 2 + y_prime ** 2 + 1),1 / torch.sqrt(x_prime ** 2 + y_prime ** 2 + 1)
    eight_point_matrix = torch.cat([x_prime * x, x_prime * y, x_prime * z, y_prime * x,
                        y_prime * y, y_prime * z, x * z_prime, y * z_prime, z * z_prime], dim=1)
    return eight_point_matrix

def homography_to_camera(homography_matrix):
    """
    homography matrix에서 camera matirx를 구한다.
    Find the camera matrix from the homography matrix.

    Args:
        homography_matrix (torch.Tensor): homography matrix

    Returns:
        camera_matrix (torch.Tensor): camera matrix
    """
    a0sq = torch.sum(homography_matrix[0, :2] ** 2, dim=0, keepdim=True)
    a1sq = torch.sum(homography_matrix[1, :2] ** 2, dim=0, keepdim=True)
    a0dota1 = torch.sum(homography_matrix[0, :2] * homography_matrix[1, :2], dim=0, keepdim=True)
    temp = torch.sqrt(a0sq ** 2 + a1sq ** 2 - 2 * a0sq * a1sq + 4 * a0dota1 ** 2)
    x0 = torch.sqrt((a1sq - a0sq + temp) / 2)
    x1 = torch.sqrt((a0sq - a1sq + temp) / 2)
    if a0dota1 > 0:
        x1 = -x1
    x2 = - (x0 * torch.sum(homography_matrix[0, :2] * homography_matrix[2, :2]) +
            x1 * torch.sum(homography_matrix[1, :2] * homography_matrix[2, :2])) / (x0 ** 2 + x1 ** 2)
    x = torch.cat([x0, x1, x2], dim=0)
    camera_matrix = torch.cat([homography_matrix[:, :2], x.unsqueeze(1), homography_matrix[:, 2:]], dim=1)
    return camera_matrix

def saved_to_info(saved, n_cam):
    """
    cam_id 기준으로 point_id들이 저장되어 있는 것이 saved였다면 point_id 기준으로 cam_id들을 저장한 것이 point_info이고,
    특히 minimap과 대응된 point_id의 경우 map_point_info에 저장된다.
    If point_id is saved based on cam_id, point_info is saved based on point_id.
    In particular, point_id corresponding to minimap is stored in map_point_info.
<<<<<<< HEAD
=======
    
    point_info stores only points who have matching image points in at least two cameras
    map_point_info stores the points of the minimap
>>>>>>> 4a9e1cd9

    Args:
        points_dict (dict{cam_idx (int): dict{point_idx (int): (x (int/float), y (int/float))}}): point data
        n_cam (int): 

    Returns:
        point_info (dict{}): 
        map_point_info (list): 
    """
    map_point_info = {}
    for point_id in saved[n_cam].keys():
        for cam_index in range(n_cam + 1):
            if point_id in saved[cam_index].keys():
                if not point_id in map_point_info.keys():
                    map_point_info[point_id] = {}
                map_point_info[point_id][cam_index] = saved[cam_index][point_id]
    point_id = 0
    point_info = {}
    while True:
        for cam_index in range(n_cam):
            if point_id in saved[cam_index].keys():
                if not point_id in point_info.keys():
                    point_info[point_id] = {}
                point_info[point_id][cam_index] = saved[cam_index][point_id]
        if not point_id in point_info.keys():
            break
        if len(point_info[point_id]) == 1:
            del (point_info[point_id])
        point_id += 1
    return point_info, map_point_info

def extract_pair(point_info, cam_id, floor_list):
    """
    딕셔너리로 된 point_info를 tensor로 바꿔준다
    Change the dictionary point_info to tensor

    Args:
        point_info (list): 
        cam_id (int): 
        floor_list (list):
    
    Returns:
        matching0 (torch.Tensor):
        matching1 (torch.Tensor):
        n_matching (int):
        pair_floor_list (list):
    """
    matching0 = []
    matching1 = []
    pair_floor_list = []
    for point_id in point_info.keys():
        if cam_id[0] in point_info[point_id].keys() and cam_id[1] in point_info[point_id].keys():
            if point_id in floor_list:
                pair_floor_list.append(len(matching0))
            matching0.append(point_info[point_id][cam_id[0]])
            matching1.append(point_info[point_id][cam_id[1]])
    if matching0==[]:
        matching0 = torch.zeros((0,2),dtype=torch.float32)
        matching1 = torch.zeros((0, 2), dtype=torch.float32)
    else:
        matching0 = torch.stack(matching0,dim=0)
        matching1 = torch.stack(matching1, dim=0)
    n_matching = matching0.shape[0]
    return matching0, matching1, n_matching, pair_floor_list

def extract_1cam_map(map_point_info, camid, n_cam):
    """
    extract_pair와 비슷한데 map 대응점 처리하는 함수
    A function that handles map correspondence points similar to extract_pair

    Args:
        map_point_info (list):
        camid (int):
        n_cam (int): 
    
    Returns:
        cam_matching (torch.Tensor):
        map_matching (torch.Tensor): 
        map_matching_ids (torch.Tensor):
    """
    cam_matching = []
    map_matching = []
    map_matching_ids = []
    for point_id in map_point_info.keys():
        if camid in map_point_info[point_id].keys():
            map_matching_ids.append(point_id)
            cam_matching.append(map_point_info[point_id][camid])
            map_matching.append(torch.tensor(map_point_info[point_id][n_cam], dtype=torch.float32))
    if cam_matching == []:
        cam_matching = torch.zeros((0, 2), dtype=torch.float32)
        map_matching = torch.zeros((0, 2), dtype=torch.float32)
    else:
        cam_matching = torch.stack(cam_matching, dim=0)
        map_matching = torch.stack(map_matching, dim=0)
    return cam_matching, map_matching, map_matching_ids

def matching_to_base_reach(map_matching, normalized_cam_point):
    """
    두 카메라에 의해 구성된 가상의 3D 공간을 평면도로 matching 시키기 위한 두 점을 골라주는 함수
    A function that selects two points to match a virtual 3D space constructed by two cameras in a plan view

    Args:
        map_matching (torch.Tensor):
        normalized_cam_point (torch.Tensor):

    Returns:
        base_point (torch.Tensor):
        reach_point (torch.Tensor):
        base_minimap_points (torch.Tensor):
        reach_minimap_points (torch.Tensor):
    """
    torch_map_matching = torch.cat([map_matching[i] for i in range(len(map_matching))], dim=0)
    torch_idx_to_set_idx = {}
    index = 0
    point_id = 0
    for i in range(torch_map_matching.shape[0]):
        if point_id >= map_matching[index].shape[0]:
            point_id = 0
            index += 1
        torch_idx_to_set_idx[i] = [index, point_id]
        point_id += 1
    max_distance_index = torch.argmax(
        torch.sum((torch_map_matching.unsqueeze(1) - torch_map_matching.unsqueeze(0)) ** 2, dim=2)
            .reshape(-1)).item()
    base_point_id = max_distance_index // torch_map_matching.shape[0]
    base_point_id = torch_idx_to_set_idx[base_point_id]
    base_point = normalized_cam_point[base_point_id[0]][base_point_id[1]:base_point_id[1] + 1]
    base_point = F.pad(base_point, [0, 1], value=base_point_id[0])
    reach_point_id = max_distance_index % torch_map_matching.shape[0]
    reach_point_id = torch_idx_to_set_idx[reach_point_id]
    reach_point = normalized_cam_point[reach_point_id[0]][reach_point_id[1]:reach_point_id[1] + 1]
    reach_point = F.pad(reach_point, [0, 1], value=reach_point_id[0])
    base_minimap_points = map_matching[base_point_id[0]][base_point_id[1]]
    reach_minimap_points = map_matching[reach_point_id[0]][reach_point_id[1]]
    return base_point, reach_point, base_minimap_points, reach_minimap_points

def normalize_points(points):
    """
    A function that normalizes 2D points

    Args:
        points (torch.Tensor):

    Returns:
        points (torch.Tensor):
        mean_radius (torch.Tensor):
        center (torch.Tensor):
    """
    center = torch.mean(points, dim=0,keepdim=True)
    points = points - center
    mean_radius = torch.sqrt(torch.mean(torch.sum(points ** 2, dim=1),dim=0,keepdim=True)/2)
    points = points / mean_radius
    return points, mean_radius, center

def get_fundamental_matrix(normalized_points0, normalized_points1):
    """
    normalized 8_point algorithm으로 fundamental_matrix를 구한다.
    Obtain fundamental_matrix with normalized 8_point algorithm.

    Args:
        normalized_points0 (torch.Tensor):
        normalized_points1 (torch.Tensor):

    Returns:
        fundamental_matrix (torch.Tensor):
    """
    zero = torch.zeros(1, dtype=torch.float32,device=normalized_points0.device)
    normalizedforF_points0,mean_length0,center_fornorm0 = normalize_points(normalized_points0)
    normalizedforF_points1,mean_length1,center_fornorm1 = normalize_points(normalized_points1)
    eight_point_matrix = fundamental_equation(normalizedforF_points0, normalizedforF_points1)
    _, s, v = torch.svd(eight_point_matrix)
    T0 = torch.stack([torch.cat([1 / mean_length0, zero, -center_fornorm0[:, 0] / mean_length0],dim=0),
                       torch.cat([zero, 1 / mean_length0, -center_fornorm0[:, 1] / mean_length0],dim=0),
                       torch.cat([zero, zero, zero + 1],dim=0)],dim=0)
    T1 = torch.stack([torch.cat([1 / mean_length1, zero, zero],dim=0), torch.cat([zero, 1 / mean_length1, zero],dim=0),
    torch.cat([-center_fornorm1[0, 0] / mean_length1, -center_fornorm1[0, 1] / mean_length1, zero + 1],dim=0)],dim=0)

    fundamental_matrix = torch.matmul(T1, torch.matmul(v[:, -1].view(3, 3), T0))
    return fundamental_matrix

def get_homography_matrix(normalized_cam_point, map_points):
    """
    normalized 8_point algorithm과 비슷한 방법으로 homography_matrix를 구한다.
    The homography_matrix is obtained in a similar manner to the normalized 8_point algorithm.

    Args:
        normalized_cam_point (torch.Tensor):
        map_points (torch.Tensor):

    Returns:
        homography_matrix (torch.Tensor):
    """
    cam_normalizedforF_points,cam_mean_length,cam_center_fornorm = normalize_points(normalized_cam_point)
    map_normalizedforF_points,map_mean_length,map_center_fornorm = normalize_points(map_points)

    homography_equation_matrix = homography_equation(map_normalizedforF_points, cam_normalizedforF_points)
    _, s, v = torch.svd(homography_equation_matrix)
    zero = torch.zeros(1, dtype=torch.float32)
    T0 = torch.stack([torch.cat([1 / map_mean_length, zero, -map_center_fornorm[:, 0] / map_mean_length], dim=0),
                      torch.cat([zero, 1 / map_mean_length, -map_center_fornorm[:, 1] / map_mean_length], dim=0),
                      torch.cat([zero, zero, zero + 1], dim=0)], dim=0)
    T1 = torch.stack([torch.cat([cam_mean_length, zero, cam_center_fornorm[:, 0]], dim=0),
                      torch.cat([zero, cam_mean_length, cam_center_fornorm[:, 1]], dim=0),
                      torch.cat([zero, zero, zero + 1], dim=0)], dim=0)
    homography_matrix = torch.matmul(T1, torch.matmul(v[:, -1].view(3, 3), T0))
    return homography_matrix

def normalize_points(points):
    """
    주어진 점들의 중심을 (0,0)으로 하고 중심으로부터의 거리를 루트(2)가 되게 normalize
    Normalize the center of the given points to be (0,0) and the distance from the center to root (2)

    Args:
        points (torch.Tensor):

    Returns:
        points (torch.Tensor):
        mean_radius (torch.Tensor):
        center (torch.Tensor):
    """
    center = torch.mean(points, dim=0,keepdim=True)
    points = points - center
    mean_radius = torch.sqrt(torch.mean(torch.sum(points ** 2, dim=1),dim=0,keepdim=True)/2)
    points = points / mean_radius
    return points, mean_radius, center
<<<<<<< HEAD
=======


class my_loss():
    def __init__(self, normalized_points_cam1_cam2_cam1, normalized_points_cam1_cam2_cam2):
        self.normalized_points_cam1_cam2_cam1 = normalized_points_cam1_cam2_cam1
        self.normalized_points_cam1_cam2_cam2 = normalized_points_cam1_cam2_cam2
    
    def loss(self, params):
        fundamental_matrix, K0, K1, log_f0, log_f1 = np.split(params, [9, 10, 11, 12])
        fundamental_matrix = fundamental_matrix.reshape(3,3)
        f0 = np.exp(log_f0)
        f1 = np.exp(log_f1)
    
        # Undistorted points
        undistorted_points_cam1_cam2_cam1 = distort_point(self.normalized_points_cam1_cam2_cam1[:, 0:2], K0) / f0
        undistorted_points_cam1_cam2_cam2 = distort_point(self.normalized_points_cam1_cam2_cam2[:, 0:2], K1) / f1
        
        # Homogeneous points
        p1 = to_homogeneous(undistorted_points_cam1_cam2_cam1)
        p2 = to_homogeneous(undistorted_points_cam1_cam2_cam2)

        # Calculate fundamental matrix
        fundamental_matrix, _ = cv2.findFundamentalMat(undistorted_points_cam1_cam2_cam1, undistorted_points_cam1_cam2_cam2, cv2.FM_LMEDS)
        
        u, s, v = np.linalg.svd(fundamental_matrix)
        loss_E = (s[0] / s[1] - 1) ** 2 + (s[2] / s[1]) ** 2

        # Algebraic Distance (https://arxiv.org/pdf/1706.07886.pdf)
        # Reference: https://github.com/magicleap/SuperGluePretrainedNetwork/blob/ddcf11f42e7e0732a0c4607648f9448ea8d73590/models/utils.py#L369
        Fp1 = np.dot(p1, fundamental_matrix.T) # N x 3
        p2Fp1 = np.sum(p2 * Fp1, -1) # N

        # Symmetric Epipolar Distance (https://arxiv.org/pdf/1706.07886.pdf)
        Ftp2 = np.dot(p2, fundamental_matrix) # N x 3
        d = p2Fp1 ** 2 * (1.0 / (Fp1[:, 0]**2 + Fp1[:, 1]**2) + 1.0 / (Ftp2[:, 0]**2 + Ftp2[:, 1]**2))

        error = loss_E + np.sum(d)

        return error

>>>>>>> 4a9e1cd9

class loss_essential_matrix():
    """
    essential matrix constraint, point correspondence constraint를 가장 잘 만족시키는 E, K,f를 찾는 함수
    A function that finds E, K, and f that best satisfies the essential matrix constraint, point response constraint
    """
    def __init__(self, normalized_points0, normalized_points1):
        """
        Constructs

        Args:
            normalized_points0 (torch.Tensor):
            normalized_points1 (torch.Tensor):
        """
        self.normalized_points0 = normalized_points0
        self.normalized_points1 = normalized_points1
    
    def loss(self, parameters):
        """
        loss function

        Args:
            parameters (torch.Tensor): 

        Returns:
            loss (torch.Tensor): loss
        """
        fundamental_matrix, K0, K1, log_f0, log_f1 = torch.split(parameters, [9, 1, 1, 1, 1])
        fundamental_matrix = fundamental_matrix.view(3, 3)
        f0 = torch.exp(log_f0)
        f1 = torch.exp(log_f1)
        # TODO: calls function to distort points but output variable name is confusing (should be 'distorted_cam_point'). Moreover should be undistorting points here not distorting them as the image points are already distorted 
        # and the epipolar geometry assumption that is used to compute the fundamental matrix expects undistorted points.
        undistorted_points0 = distort_point(self.normalized_points0, K0) / f0
        undistorted_points1 = distort_point(self.normalized_points1, K1) / f1

        normalizing_factor0 = normalize_points(undistorted_points0)[1]
        normalizing_factor1 = normalize_points(undistorted_points1)[1]

        u, s, v = torch.svd(fundamental_matrix)

        loss_E = (s[0] / s[1] - 1) ** 2 + (s[2] / s[1]) ** 2
        
        # Homogeneous points
        undistorted_points0 = F.pad(undistorted_points0, [0, 1], value=1)
        undistorted_points1 = F.pad(undistorted_points1, [0, 1], value=1)
        
        # Sampson Distance (https://arxiv.org/pdf/1706.07886.pdf)
        p1TF = torch.matmul(undistorted_points1.unsqueeze(1), fundamental_matrix.unsqueeze(0)).squeeze(1)
        Fp0 = torch.matmul(fundamental_matrix.unsqueeze(0), undistorted_points0.unsqueeze(2)).squeeze(2)
        p1TFp0 = torch.sum(undistorted_points1 * Fp0, dim=1, keepdim=True)
        loss = (p1TFp0) ** 2 / (normalizing_factor0 ** 2 * torch.sum(p1TF[:, :2] ** 2, dim=1, keepdim=True) +
                                normalizing_factor1 ** 2 * torch.sum(Fp0[:, :2] ** 2, dim=1, keepdim=True))
        loss = torch.sum(loss) + loss_E
        return loss

def essential_matrix_decomposition(E, normalized_points0, normalized_points1):
    """
    E에서 T,R을 찾는 함수
    A function that finds T, R from E

    Args:
        E (torch.Tensor):
        normalized_points0 (torch.Tensor):
        normalized_points1 (torch.Tensor):

    Returns:
        T (torch.Tensor):
        R (torch.Tensor):
    """
    n_points = normalized_points0.shape[0]
    best_n_pos_depth = 0
    u, s, v = torch.svd(E)
    for ambiguity1 in range(2):
        for ambiguity2 in range(2):
            for ambiguity3 in range(2):
                T = torch.matmul(u, torch.matmul(torch.tensor([[0, (-1) ** ambiguity1, 0],
                                                               [(-1) ** (ambiguity1 + 1), 0, 0], [0, 0, 0]],
                                                              dtype=torch.float32), u.permute(1, 0)))
                R = torch.matmul(u, torch.matmul(torch.tensor([[0, (-1) ** ambiguity2, 0],
                                                               [(-1) ** (ambiguity2 + 1), 0, 0],
                                                               [0, 0, (-1) ** ambiguity3]],
                                                              dtype=torch.float32), v.permute(1, 0)))
                R_right = thetas_to_R(R_to_thetas(R, False).unsqueeze(0), False).squeeze(0)
                if torch.sum((R-R_right)**2)>1e-3:
                    continue
                R_inv = torch.inverse(R)
                T = torch.tensor([T[2, 1], T[0, 2], T[1, 0]], dtype=torch.float32)
                cam0_to_cam1 = -torch.matmul(R_inv, T[..., None]).squeeze(-1)

                _, depth_cam0, depth_cam1, errors = get_intersection(normalized_points0, normalized_points1,
                    torch.ones([n_points,1],dtype=torch.float32),
                    torch.eye(3,dtype=torch.float32).unsqueeze(0).expand(n_points, 3, 3),
                    torch.zeros([n_points,3],dtype=torch.float32),torch.ones([n_points,1],dtype=torch.float32),
                    R_inv.unsqueeze(0).expand(n_points, 3, 3),cam0_to_cam1.unsqueeze(0).expand(n_points, 3))

                n_pos_depth = torch.sum(torch.where(depth_cam1 > 0, 1, 0)) + torch.sum(
                    torch.where(depth_cam0 > 0, 1, 0))
                if (n_pos_depth > best_n_pos_depth):
                    best_n_pos_depth = n_pos_depth
                    true_T = T
                    true_R = R
    T = true_T
    R = true_R
    return T, R

def match_minimap(intersection_on_floor, base_point, reach_point, base_minimap_points,
                  reach_minimap_points, R, T, cam0_to_cam1):
    """
    두 카메라에서 생성된 가상의 3D공간을 평면도와 matching한다.
    Matches the virtual 3D space created from two cameras to the floor plan.

    Args:
        intersection_on_floor (torch.Tensor): 3D intersection points on the floor plan
        base_point (torch.Tensor): 3D base point
        reach_point (torch.Tensor): 3D reach point
        base_minimap_points (torch.Tensor): 2D base points on the floor plan
        reach_minimap_points (torch.Tensor): 2D reach points on the floor plan
        R (torch.Tensor): Rotation matrix
        T (torch.Tensor): Translation vector
        cam0_to_cam1 (torch.Tensor): Translation vector from cam0 to cam1

    Returns:
        thetas0 (torch.Tensor): Rotation angles of the base point
        thetas1 (torch.Tensor): Rotation angles of the reach point
        t0 (torch.Tensor): Translation vector
        t1 (torch.Tensor): Translation vector
    """
    intersection_on_floor_save = intersection_on_floor
    intersection_on_floor = intersection_on_floor - torch.mean(intersection_on_floor, dim=0, keepdim=True)
    normal_vector_floor = torch.svd(intersection_on_floor)[2][:, 2]
    distance_to_floor = torch.mean(torch.sum(intersection_on_floor_save * normal_vector_floor[None], dim=1))
    if distance_to_floor > 0:
        normal_vector_floor = -normal_vector_floor
    else:
        distance_to_floor = -distance_to_floor

    base_point_world = cam_to_plane_2cam(base_point, distance_to_floor, normal_vector_floor, R, cam0_to_cam1)
    reach_point_world = cam_to_plane_2cam(reach_point, distance_to_floor, normal_vector_floor, R, cam0_to_cam1)
    base_to_reach = (reach_point_world - base_point_world)[0]
    to_minimapgrid_scale = torch.sqrt(((reach_minimap_points[0] - base_minimap_points[0]) ** 2 +
                                       (reach_minimap_points[1] - base_minimap_points[1]) ** 2) / torch.sum(
        base_to_reach ** 2))
    base_to_reach_perpendicular = cross_product(base_to_reach[None], normal_vector_floor[None])[0]
    x_vector = (reach_minimap_points[0] - base_minimap_points[0]) * base_to_reach - \
               (reach_minimap_points[1] - base_minimap_points[1]) * base_to_reach_perpendicular
    x_vector = x_vector / torch.sqrt(torch.sum(x_vector ** 2))
    y_vector = cross_product(x_vector[None], normal_vector_floor[None])[0]

    R0 = torch.stack([x_vector, y_vector, normal_vector_floor], dim=1)
    t0 = F.pad(base_minimap_points, [0, 1]) - \
         torch.matmul(torch.inverse(R0), base_point_world.permute(1, 0)).squeeze(1) * to_minimapgrid_scale

    R1 = torch.matmul(R, R0)
    t1 = t0 - to_minimapgrid_scale * torch.matmul(torch.inverse(R1), T).squeeze(1)

    thetas0 = R_to_thetas(R0, True)
    thetas1 = R_to_thetas(R1, True)
    return thetas0, thetas1, t0, t1

def cam_to_plane_2cam(points, distance_to_floor, normal_vector_floor, R, cam0_to_cam1):
    """
    Maps 3D points created from the camera to the floor plan.

    Args:
        points (torch.Tensor): 3D points
        distance_to_floor (float): Distance to the floor plan
        normal_vector_floor (torch.Tensor): Normal vector of the floor plan
        R (torch.Tensor): Rotation matrix
        cam0_to_cam1 (torch.Tensor): Translation vector from cam0 to cam1

    Returns:
        points_world (torch.Tensor): 3D points on the floor plan
    """
    points_world =[]
    for i in range(points.shape[0]):
        if points[i:i+1, 2] == 0:
            point_world = points[i:i+1, :2]
            point_world = F.pad(point_world, [0, 1], value=1)
            point_world = -distance_to_floor / torch.sum(point_world * normal_vector_floor[None],
                                                             dim=1, keepdim=True) * point_world
        elif points[i:i+1, 2] == 1:
            point_world = points[i:i+1, :2]
            point_world = F.pad(point_world, [0, 1], value=1)
            point_world = torch.matmul(torch.inverse(R)[None], point_world[..., None]).squeeze(-1)
            point_world = (torch.sum(-cam0_to_cam1[None] * normal_vector_floor) - distance_to_floor) / \
                              torch.sum(point_world * normal_vector_floor) * point_world + cam0_to_cam1[None]
        points_world.append(point_world)
    points_world = torch.cat(points_world,dim=0)
    return points_world

def cross_product(a, b):
    """
    Calculates the cross product of two vectors.
    
    Args:
        a (torch.Tensor): Vector a
        b (torch.Tensor): Vector b

    Returns:
        cross_product (torch.Tensor): Cross product of a and b
    """
    return torch.stack([a[:,1]*b[:,2]-a[:,2]*b[:,1],
                                 a[:,2]*b[:,0]-a[:,0]*b[:,2],
                                 a[:,0]*b[:,1]-a[:,1]*b[:,0]],dim=1)

def get_precal_coords(current_cam_id, calibrated_camids, parameters_dict, normalized_point_info, floor_list):
    """
    이미 calibrate 된 카메라의 바닥 점들의 평면도 대응점의 좌표를 구하는 함수
    A function that obtains the coordinates of the corresponding points of the floor plan of the already calibrated camera

    Args:
        current_cam_id (int):
        calibrated_camids (list):
        parameters_dict (dict):
        normalized_point_info (dict):
        floor_list (list):

    Returns:
        calibrated_points (list):
    """
    calibrated_camids = set(calibrated_camids)
    calibrated_points = {}
    for point_id in normalized_point_info.keys():
        if current_cam_id in normalized_point_info[point_id].keys() and \
                point_id in floor_list:
            pre_cal_camlist = list(set(normalized_point_info[point_id].keys()).intersection(calibrated_camids))[:2]
            if len(pre_cal_camlist) == 0:
                continue
            if len(pre_cal_camlist) == 1:
                calibrated_points[point_id] = cam_to_plane(
                    normalized_point_info[point_id][pre_cal_camlist[0]].unsqueeze(0),
                    parameters_dict[pre_cal_camlist[0]])
            if len(pre_cal_camlist) == 2:
                point0 = distort_point(normalized_point_info[point_id][pre_cal_camlist[0]].unsqueeze(0),
                                       parameters_dict[pre_cal_camlist[0]][7])
                point1 = distort_point(normalized_point_info[point_id][pre_cal_camlist[1]].unsqueeze(0),
                                       parameters_dict[pre_cal_camlist[1]][7])
                calibrated_points[point_id] = \
                get_intersection(point0, point1,parameters_dict[pre_cal_camlist[0]][6:7].unsqueeze(0),
        torch.inverse(thetas_to_R(parameters_dict[pre_cal_camlist[0]][:3].unsqueeze(0), True)),
        parameters_dict[pre_cal_camlist[0]][3:6].unsqueeze(0),
        parameters_dict[pre_cal_camlist[1]][6:7].unsqueeze(0),
        torch.inverse(thetas_to_R(parameters_dict[pre_cal_camlist[1]][:3].unsqueeze(0), True)),
        parameters_dict[pre_cal_camlist[1]][3:6].unsqueeze(0))[0][:, :2]

    return calibrated_points

class ground_1camloss():
    """
    camera matrix의 constraint, correspondence constraint를 표현하는 loss function을 구한다.
    Find the loss function that expresses the constriction and corresponse constriction of the camera matrix.
    """
    def __init__(self, map_points, normalized_cam_point):
        """
        Args:
            map_points (torch.Tensor): 3D points on the floor plan
            normalized_cam_point (torch.Tensor): 2D points on the camera
        """
        self.map_points = map_points
        self.normalized_cam_point = normalized_cam_point

    def loss(self, parameters):
        """
        Args:
            parameters (torch.Tensor): Camera parameters
            
        Returns:
            loss (torch.Tensor): Loss value
        """
        camera_matrix,K = torch.split(parameters,[12,1])
        camera_matrix = camera_matrix.view(3,4)
        homography_matrix = camera_matrix[:,[0,1,3]]
        est_cam_points = torch.matmul(homography_matrix.unsqueeze(0),
                                    F.pad(self.map_points, [0, 1], value=1).unsqueeze(2)).squeeze(2)
        est_cam_points = est_cam_points[:, :2] / est_cam_points[:, 2:]
        # TODO: calls function to distort points but output variable name is confusing (should be 'distorted_cam_point'). Moreover should be undistorting points here not distorting them to compare them 
        # in the loss function below with undistorted points transformed from the top-view
        undistorted_cam_point = distort_point(self.normalized_cam_point, K)

        normalizing_factor = normalize_points(undistorted_cam_point)[1]

        loss_point = torch.sum((undistorted_cam_point-est_cam_points)**2)/normalizing_factor**2

        KR = camera_matrix[:, :3]
        u, s, v = torch.svd(KR)
        s_prime = torch.cat([(s[:1] + s[1:2]) / 2, (s[:1] + s[1:2]) / 2, s[2:]], dim=0)
        KR_prime = torch.matmul(u, torch.matmul(torch.diag_embed(s_prime),v.permute(1, 0)))
        KR = KR/torch.sqrt(torch.sum(KR**2))
        KR_prime = KR_prime / torch.sqrt(torch.sum(KR_prime ** 2))
        loss_P = torch.sum((KR-KR_prime)**2)

        loss = loss_P + loss_point
        return loss

def camera_matrix_to_caminfo(camera_matrix, norm_factor_map, center_for_norm_map):
    """
    camera_matrix에서 theta,t,f를 구한다.
    Get theta, t, f from camera_matrix

    Args:
        camera_matrix (torch.Tensor): Camera matrix
        norm_factor_map (torch.Tensor): Normalization factor
        center_for_norm_map (torch.Tensor): Normalization center

    Returns:
        thetas (torch.Tensor): Rotation angle
        t (torch.Tensor): Translation vector
        f (torch.Tensor): Focal length
    """
    camera_matrix = camera_matrix.view(3, 4)
    KR = camera_matrix[:, :3]
    u, s, v = torch.svd(KR)
    s = torch.cat([(s[:1] + s[1:2]) / 2, (s[:1] + s[1:2]) / 2, s[2:]], dim=0)
    R = torch.matmul(u, v.permute(1, 0))

    R_left = thetas_to_R(R_to_thetas(R, True).unsqueeze(0), True).squeeze(0)
    if torch.sum((R - R_left) ** 2) > 1e-3:
        R = -R
        camera_matrix = -camera_matrix

    Rt = -camera_matrix[:, 3:] / s.unsqueeze(1)
    t = torch.matmul(torch.inverse(R), Rt).squeeze(1)
    if t[2]<0:
        R = torch.cat([-R[:,:2],R[:,2:]],dim=1)
        t = torch.cat([t[:2], -t[2:]], dim=0)
    t = t * norm_factor_map + F.pad(center_for_norm_map.squeeze(0), [0, 1])
    f = s[1:2] / s[2:]
    thetas = R_to_thetas(R, True)
    return thetas, t, f

def world_to_cam(point, t, R, f):
    """
    Convert 3D point to camera coordinate.

    Args:
        point (torch.Tensor): 3D point
        t (torch.Tensor): Translation vector
        R (torch.Tensor): Rotation matrix
        f (torch.Tensor): Focal length
        
    Returns:
        point (torch.Tensor): 3D point in camera coordinate
    """
    point = torch.matmul(R, (point - t).unsqueeze(2)).squeeze(2)
    point = point[:, :2] / point[:, 2:]
    point = f * point
    return point

class make_loss_for_n():
    """
    n_camera에 대한 constraint들을 표현한 loss를 구하는 함수
    A function that obtains a loss representing constructs for n_camera
    """
    def __init__(self, normalized_saved, cam_list, n_cam, normalized_map_point_info, normalized_point_info, floor_list):
        """
        Args:
            normalized_saved (torch.Tensor): Normalized 2D points on the camera
            cam_list (list): List of camera parameters
            n_cam (int): Number of cameras
            normalized_map_point_info (torch.Tensor): Normalized 3D points on the floor plan
            normalized_point_info (torch.Tensor): Normalized 2D points on the camera
            floor_list (list): List of floor plan parameters
        """
        self.normalized_saved = normalized_saved
        self.cam_list = cam_list
        self.n_cam = n_cam
        self.normalized_map_point_info = normalized_map_point_info

        self.points_for_norm_factor = []
        self.n_points_incam = []
        self.camid_to_seq = {}
        for index, camid in enumerate(self.cam_list):
            self.camid_to_seq[camid] = index
            self.n_points_incam.append(len(self.normalized_saved[camid].keys()))
            for pointid in sorted(self.normalized_saved[camid].keys()):
                self.points_for_norm_factor.append(self.normalized_saved[camid][pointid])
        self.points_for_norm_factor = torch.stack(self.points_for_norm_factor, dim=0)

        self.points_for_maploss = []
        self.map_points = []
        for point_id in sorted(normalized_map_point_info.keys()):
            for camid in sorted(set(normalized_map_point_info[point_id].keys()).intersection(self.cam_list)):
                self.points_for_maploss.append(normalized_map_point_info[point_id][camid])
                self.map_points.append(torch.tensor(normalized_map_point_info[point_id][self.n_cam], dtype=torch.float32))
        self.points_for_maploss = torch.stack(self.points_for_maploss, dim=0)
        self.map_points = F.pad(torch.stack(self.map_points, dim=0), [0, 1])

        self.points_for_mainloss0 = []
        self.points_for_mainloss1 = []
        self.is_not_floor = []
        self.cam_index_for_mainloss0 = []
        self.cam_index_for_mainloss1 = []
        for point_id in sorted(normalized_point_info.keys()):
            temp_camlist = sorted(set(normalized_point_info[point_id].keys()).intersection(self.cam_list))
            for camid0 in range(len(temp_camlist) - 1):
                for camid1 in range(camid0 + 1, len(temp_camlist)):
                    real_camid0 = temp_camlist[camid0]
                    real_camid1 = temp_camlist[camid1]
                    self.points_for_mainloss0.append(normalized_point_info[point_id][real_camid0])
                    self.points_for_mainloss1.append(normalized_point_info[point_id][real_camid1])
                    self.cam_index_for_mainloss0.append(self.camid_to_seq[real_camid0])
                    self.cam_index_for_mainloss1.append(self.camid_to_seq[real_camid1])
                    if point_id in floor_list:
                        self.is_not_floor.append(0)
                    else:
                        self.is_not_floor.append(1)
        self.is_not_floor = torch.tensor(self.is_not_floor, dtype=torch.float32).unsqueeze(1)
        self.points_for_mainloss0 = torch.stack(self.points_for_mainloss0, dim=0)
        self.points_for_mainloss1 = torch.stack(self.points_for_mainloss1, dim=0)
        self.cam_index_for_mainloss0 = torch.tensor(self.cam_index_for_mainloss0, dtype=torch.int64)\
            .unsqueeze(0).unsqueeze(2).expand(1,len(self.cam_index_for_mainloss0),24)
        self.cam_index_for_mainloss1 = torch.tensor(self.cam_index_for_mainloss1, dtype=torch.int64)\
            .unsqueeze(0).unsqueeze(2).expand(1,len(self.cam_index_for_mainloss1),24)

    def loss(self, parameters):
        """
        Args:
            parameters (torch.Tensor): Parameters of the camera and floor plan
            
        Returns:
            loss (torch.Tensor): Loss
        """
        parameters = parameters.view(-1, 8)
        thetas, t, f, K = torch.split(parameters, [3, 3, 1, 1], dim=1)
        R = thetas_to_R(thetas, True)
        R_inv = torch.inverse(R)
        normalizing_factor = []
        current_index = 0
        for index in range(len(self.cam_list)):
            next_index = current_index+self.n_points_incam[index]
            # TODO: calls function to distort points but output variable name is confusing (should be 'distorted_cam_point'). Moreover should be undistorting points here not distorting them as the image points are already distorted
            undistorted_points = distort_point(self.points_for_norm_factor[current_index:next_index], K[index])
            current_index = next_index
            normalizing_factor.append(normalize_points(undistorted_points)[1])
        normalizing_factor = torch.stack(normalizing_factor,dim=0)

        infos = torch.cat([R.view(-1,9),R_inv.contiguous().view(-1,9),t,f,K,normalizing_factor],dim=1)

        infos_for_map_loss = []
        for point_id in sorted(self.normalized_map_point_info.keys()):
            for camid in sorted(set(self.normalized_map_point_info[point_id].keys()).intersection(set(self.cam_list))):
                infos_for_map_loss.append(infos[self.camid_to_seq[camid]])
        infos_for_map_loss = torch.stack(infos_for_map_loss,dim=0)
        R_for_map_loss, R_inv_for_map_loss, t_for_map_loss, f_for_map_loss, K_for_map_loss, \
        norm_factor_for_map_loss = torch.split(infos_for_map_loss, [9, 9, 3,1,1,1], dim=1)
        R_for_map_loss = R_for_map_loss.view(-1,3,3)

        # TODO: calls function to distort points but should be undistorting points here not distorting them to compare them 
        # in the loss function below with undistorted points transformed from the top-view
        points_for_maploss = distort_point(self.points_for_maploss, K_for_map_loss)
        map_point_cam = torch.matmul(R_for_map_loss, (self.map_points - t_for_map_loss).unsqueeze(2)).squeeze(2)
        map_point_cam = map_point_cam[:,:2] / map_point_cam[:, 2:]
        map_point_cam = f_for_map_loss*map_point_cam
        loss_cam = (map_point_cam - points_for_maploss)/norm_factor_for_map_loss

        infos_for_mainloss0 = torch.gather(infos.unsqueeze(1).expand(infos.shape[0],
                    self.cam_index_for_mainloss0.shape[1],infos.shape[1]), 0,self.cam_index_for_mainloss0).squeeze(0)
        infos_for_mainloss1 = torch.gather(infos.unsqueeze(1).expand(infos.shape[0],
                    self.cam_index_for_mainloss1.shape[1],infos.shape[1]), 0,self.cam_index_for_mainloss1).squeeze(0)

        R_for_mainloss0, R_inv_for_mainloss0, t_for_mainloss0, f_for_mainloss0, K_for_mainloss0, \
        norm_factor_for_mainloss0 = torch.split(infos_for_mainloss0, [9, 9, 3,1,1,1], dim=1)
        R_for_mainloss1, R_inv_for_mainloss1, t_for_mainloss1, f_for_mainloss1, K_for_mainloss1, \
        norm_factor_for_mainloss1 = torch.split(infos_for_mainloss1, [9, 9, 3,1,1,1], dim=1)
        R_for_mainloss0 = R_for_mainloss0.view(-1,3,3)
        R_inv_for_mainloss0 = R_inv_for_mainloss0.view(-1, 3, 3)
        R_for_mainloss1 = R_for_mainloss1.view(-1, 3, 3)
        R_inv_for_mainloss1 = R_inv_for_mainloss1.view(-1, 3, 3)
        # TODO: calls function to distort points but should be undistorting points here not distorting them to compare them 
        # in the loss function below with undistorted points transformed from the top-view
        points_for_mainloss0 = distort_point(self.points_for_mainloss0, K_for_mainloss0)
        points_for_mainloss1 = distort_point(self.points_for_mainloss1, K_for_mainloss1)
        intersection,_,_,_ = get_intersection(points_for_mainloss0, points_for_mainloss1, f_for_mainloss0,
                    R_inv_for_mainloss0, t_for_mainloss0, f_for_mainloss1, R_inv_for_mainloss1, t_for_mainloss1)
        intersection = torch.cat([intersection[:,:2],intersection[:,2:]*self.is_not_floor],dim=1)
        intersection_cam0 = world_to_cam(intersection, t_for_mainloss0, R_for_mainloss0, f_for_mainloss0)
        intersection_cam1 = world_to_cam(intersection, t_for_mainloss1, R_for_mainloss1, f_for_mainloss1)
        loss0 = (points_for_mainloss0 - intersection_cam0)/norm_factor_for_mainloss0
        loss1 = (points_for_mainloss1 - intersection_cam1)/norm_factor_for_mainloss1
        loss = torch.sum(loss_cam**2)+torch.sum(loss0**2)+torch.sum(loss1**2)
        return loss<|MERGE_RESOLUTION|>--- conflicted
+++ resolved
@@ -191,22 +191,6 @@
         i += 1
     return best_parameters.detach(), best_loss
 
-<<<<<<< HEAD
-def distort_point(point, distortion_parameters):
-    """
-    렌즈왜곡 펴는 함수
-    Function to distort the lens
-
-    Args:
-        point (torch.Tensor): point on camera
-        distortion_parameters (torch.Tensor): distortion parameters
-
-    Returns:
-        point (torch.Tensor): distorted point
-    """
-    x = point[:,0:1]
-    y = point[:,1:2]
-=======
 def to_homogeneous(points):
     """
     Reference:
@@ -224,7 +208,7 @@
 
     x = points[:,0:1]
     y = points[:,1:2]
->>>>>>> 4a9e1cd9
+
     r_square = x**2 + y**2
     m_r = 1 + k0 * r_square + k1 * r_square ** 2 # radial distortion model
     distorted_points = points * m_r
@@ -423,12 +407,9 @@
     특히 minimap과 대응된 point_id의 경우 map_point_info에 저장된다.
     If point_id is saved based on cam_id, point_info is saved based on point_id.
     In particular, point_id corresponding to minimap is stored in map_point_info.
-<<<<<<< HEAD
-=======
     
     point_info stores only points who have matching image points in at least two cameras
     map_point_info stores the points of the minimap
->>>>>>> 4a9e1cd9
 
     Args:
         points_dict (dict{cam_idx (int): dict{point_idx (int): (x (int/float), y (int/float))}}): point data
@@ -654,8 +635,6 @@
     mean_radius = torch.sqrt(torch.mean(torch.sum(points ** 2, dim=1),dim=0,keepdim=True)/2)
     points = points / mean_radius
     return points, mean_radius, center
-<<<<<<< HEAD
-=======
 
 
 class my_loss():
@@ -696,7 +675,6 @@
 
         return error
 
->>>>>>> 4a9e1cd9
 
 class loss_essential_matrix():
     """
